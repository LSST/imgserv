--- conflicted
+++ resolved
@@ -421,14 +421,9 @@
             # try to use the metadata
             wcs = afw_geom.makeSkyWcs(metadata, strip=False)
         if wcs is None:
-<<<<<<< HEAD
-            raise Exception("WCS missing in source image")
-        radec = afw_coord.IcrsCoord(ra*afw_geom.degrees, dec*afw_geom.degrees)
-=======
             # can't continue
-            raise Exception("wcs is missing in image!")
+            raise Exception("wcs missing in source image")
         radec = afw_geom.SpherePoint(ra, dec, afw_geom.degrees)
->>>>>>> 7ea1e029
         xy_wcs = wcs.skyToPixel(radec)
         xy_center_x = xy_wcs.getX()
         xy_center_y = xy_wcs.getY()
