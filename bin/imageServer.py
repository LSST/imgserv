#!/usr/bin/env python

# LSST Data Management System
# Copyright 2015 AURA/LSST.
#
# This product includes software developed by the
# LSST Project (http://www.lsst.org/).
#
# This program is free software: you can redistribute it and/or modify
# it under the terms of the GNU General Public License as published by
# the Free Software Foundation, either version 3 of the License, or
# (at your option) any later version.
#
# This program is distributed in the hope that it will be useful,
# but WITHOUT ANY WARRANTY; without even the implied warranty of
# MERCHANTABILITY or FITNESS FOR A PARTICULAR PURPOSE.  See the
# GNU General Public License for more details.
#
# You should have received a copy of the LSST License Statement and
# the GNU General Public License along with this program.  If not,
# see <http://www.lsstcorp.org/LegalNotices/>.

"""
This is a program for running RESTful LSST Image Cutout Server (only).
Use it for tests. It is really meant to run as part of the central
Web Service, e.g., through webserv/bin/server.py

@author  Jacek Becla, SLAC
"""
from __future__ import print_function

import sys
from flask import Flask
from lsst.dax.imgserv import imageREST_v0

app = Flask(__name__)

app.register_blueprint(imageREST_v0.imageREST, url_prefix='/image')
app.config["dax.imgserv.default_source"] = "/datasets/gapon/data/DC_2013/coadd"

if __name__ == '__main__':
    try:
        app.run(debug=True)
    except Exception as e:
<<<<<<< HEAD
        print(("Problem starting the server.", str(e)))
=======
        print("Problem starting the server.")
        print(e)
>>>>>>> 38e39d64
        sys.exit(1)<|MERGE_RESOLUTION|>--- conflicted
+++ resolved
@@ -27,7 +27,6 @@
 
 @author  Jacek Becla, SLAC
 """
-from __future__ import print_function
 
 import sys
 from flask import Flask
@@ -42,10 +41,6 @@
     try:
         app.run(debug=True)
     except Exception as e:
-<<<<<<< HEAD
-        print(("Problem starting the server.", str(e)))
-=======
         print("Problem starting the server.")
         print(e)
->>>>>>> 38e39d64
         sys.exit(1)